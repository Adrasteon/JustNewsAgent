"""
<<<<<<< HEAD
Centralized Logging System for JustNewsAgent
Production-ready logging with structured output, file rotation, and environment-specific configuration.
"""

import json
import logging
import logging.handlers
import os
import sys
from datetime import datetime
from pathlib import Path
from typing import Optional


class StructuredFormatter(logging.Formatter):
    """Custom formatter that outputs structured JSON logs for production."""

    def format(self, record: logging.LogRecord) -> str:
        # Add timestamp if not present
        if not hasattr(record, 'timestamp'):
            record.timestamp = datetime.utcnow().isoformat()

        # Create structured log entry
        log_entry = {
            'timestamp': record.timestamp,
            'level': record.levelname,
            'logger': record.name,
            'message': record.getMessage(),
            'module': record.module,
            'function': record.funcName,
            'line': record.lineno
        }

        # Add exception info if present
        if record.exc_info:
            log_entry['exception'] = self.formatException(record.exc_info)

        # Add extra fields if present
        if hasattr(record, 'extra_fields'):
            log_entry.update(record.extra_fields)

        return json.dumps(log_entry, default=str)


class JustNewsLogger:
    """Centralized logger configuration for JustNewsAgent."""

    _instance: Optional['JustNewsLogger'] = None
    _initialized = False

    def __new__(cls) -> 'JustNewsLogger':
        if cls._instance is None:
            cls._instance = super().__new__(cls)
        return cls._instance

    def __init__(self):
        if not self._initialized:
            self._setup_logging()
            JustNewsLogger._initialized = True

    def _setup_logging(self) -> None:
        """Setup comprehensive logging configuration."""

        # Get configuration from environment
        log_level = os.getenv('LOG_LEVEL', 'INFO').upper()
        log_format = os.getenv('LOG_FORMAT', 'structured')  # 'structured' or 'readable'
        log_dir = Path(os.getenv('LOG_DIR', './logs'))
        max_bytes = int(os.getenv('LOG_MAX_BYTES', '10485760'))  # 10MB default
        backup_count = int(os.getenv('LOG_BACKUP_COUNT', '5'))

        # Create log directory
        log_dir.mkdir(parents=True, exist_ok=True)

        # Clear existing handlers to avoid duplicates
        root_logger = logging.getLogger(__name__)
        root_logger.handlers.clear()

        # Set root logger level
        root_logger.setLevel(getattr(logging, log_level))

        # Create formatters
        if log_format == 'structured':
            formatter = StructuredFormatter()
        else:
            formatter = logging.Formatter(
                '%(asctime)s - %(name)s - %(levelname)s - %(message)s',
                datefmt='%Y-%m-%d %H:%M:%S'
            )

        # Console handler for development
        console_handler = logging.StreamHandler(sys.stdout)
        console_handler.setLevel(getattr(logging, log_level))
        console_handler.setFormatter(formatter)
        root_logger.addHandler(console_handler)

        # File handler with rotation for general logs
        file_handler = logging.handlers.RotatingFileHandler(
            log_dir / 'justnews.log',
            maxBytes=max_bytes,
            backupCount=backup_count
        )
        file_handler.setLevel(getattr(logging, log_level))
        file_handler.setFormatter(formatter)
        root_logger.addHandler(file_handler)

        # Separate error log file
        error_handler = logging.handlers.RotatingFileHandler(
            log_dir / 'justnews_error.log',
            maxBytes=max_bytes,
            backupCount=backup_count
        )
        error_handler.setLevel(logging.ERROR)
        error_handler.setFormatter(formatter)
        root_logger.addHandler(error_handler)

        # Agent-specific log files
        agent_loggers = ['scout', 'analyst', 'fact_checker', 'synthesizer', 'critic', 'chief_editor']
        for agent in agent_loggers:
            agent_handler = logging.handlers.RotatingFileHandler(
                log_dir / f'{agent}.log',
                maxBytes=max_bytes,
                backupCount=backup_count
            )
            agent_handler.setLevel(getattr(logging, log_level))
            agent_handler.setFormatter(formatter)
            agent_handler.addFilter(lambda record, agent_name=agent: agent_name in record.name)
            root_logger.addHandler(agent_handler)

    def get_logger(self, name: str) -> logging.Logger:
        """Get a configured logger instance."""
        return logging.getLogger(name)

    def log_performance(self, operation: str, duration: float, **kwargs) -> None:
        """Log performance metrics."""
        logger = self.get_logger('performance')
        extra = {'extra_fields': {'operation': operation, 'duration_ms': round(duration * 1000, 2), **kwargs}}
        logger.info(f"Performance: {operation} completed in {duration:.3f}s", extra=extra)

    def log_error(self, error: Exception, context: str = "", **kwargs) -> None:
        """Log errors with context."""
        logger = self.get_logger('error')
        extra = {'extra_fields': {'error_type': type(error).__name__, 'context': context, **kwargs}}
        logger.error(f"Error in {context}: {error}", exc_info=True, extra=extra)


# Global instance
_logger_instance = JustNewsLogger()


def get_logger(name: str) -> logging.Logger:
    """Get a configured logger for the given name."""
    return _logger_instance.get_logger(name)


def setup_logging() -> None:
    """Initialize the centralized logging system."""
    # This is called automatically when the module is imported
    pass


def log_performance(operation: str, duration: float, **kwargs) -> None:
    """Convenience function for performance logging."""
    _logger_instance.log_performance(operation, duration, **kwargs)


def log_error(error: Exception, context: str = "", **kwargs) -> None:
    """Convenience function for error logging."""
    _logger_instance.log_error(error, context, **kwargs)


# Initialize logging when module is imported
setup_logging()
=======
Common observability utilities for JustNewsAgent
"""

import logging
from typing import Optional


def get_logger(name: str) -> logging.Logger:
    """
    Get a configured logger instance for the given name.
    
    Args:
        name: Logger name (typically __name__)
        
    Returns:
        Configured logger instance
    """
    return logging.getLogger(name)


def setup_logging(level: int = logging.INFO, format_string: Optional[str] = None) -> None:
    """
    Setup basic logging configuration for the application.
    
    Args:
        level: Logging level (default: INFO)
        format_string: Custom format string (optional)
    """
    if format_string is None:
        format_string = "%(asctime)s - %(name)s - %(levelname)s - %(message)s"
    
    logging.basicConfig(
        level=level,
        format=format_string,
        datefmt="%Y-%m-%d %H:%M:%S"
    )
>>>>>>> e7696f37
<|MERGE_RESOLUTION|>--- conflicted
+++ resolved
@@ -1,178 +1,4 @@
 """
-<<<<<<< HEAD
-Centralized Logging System for JustNewsAgent
-Production-ready logging with structured output, file rotation, and environment-specific configuration.
-"""
-
-import json
-import logging
-import logging.handlers
-import os
-import sys
-from datetime import datetime
-from pathlib import Path
-from typing import Optional
-
-
-class StructuredFormatter(logging.Formatter):
-    """Custom formatter that outputs structured JSON logs for production."""
-
-    def format(self, record: logging.LogRecord) -> str:
-        # Add timestamp if not present
-        if not hasattr(record, 'timestamp'):
-            record.timestamp = datetime.utcnow().isoformat()
-
-        # Create structured log entry
-        log_entry = {
-            'timestamp': record.timestamp,
-            'level': record.levelname,
-            'logger': record.name,
-            'message': record.getMessage(),
-            'module': record.module,
-            'function': record.funcName,
-            'line': record.lineno
-        }
-
-        # Add exception info if present
-        if record.exc_info:
-            log_entry['exception'] = self.formatException(record.exc_info)
-
-        # Add extra fields if present
-        if hasattr(record, 'extra_fields'):
-            log_entry.update(record.extra_fields)
-
-        return json.dumps(log_entry, default=str)
-
-
-class JustNewsLogger:
-    """Centralized logger configuration for JustNewsAgent."""
-
-    _instance: Optional['JustNewsLogger'] = None
-    _initialized = False
-
-    def __new__(cls) -> 'JustNewsLogger':
-        if cls._instance is None:
-            cls._instance = super().__new__(cls)
-        return cls._instance
-
-    def __init__(self):
-        if not self._initialized:
-            self._setup_logging()
-            JustNewsLogger._initialized = True
-
-    def _setup_logging(self) -> None:
-        """Setup comprehensive logging configuration."""
-
-        # Get configuration from environment
-        log_level = os.getenv('LOG_LEVEL', 'INFO').upper()
-        log_format = os.getenv('LOG_FORMAT', 'structured')  # 'structured' or 'readable'
-        log_dir = Path(os.getenv('LOG_DIR', './logs'))
-        max_bytes = int(os.getenv('LOG_MAX_BYTES', '10485760'))  # 10MB default
-        backup_count = int(os.getenv('LOG_BACKUP_COUNT', '5'))
-
-        # Create log directory
-        log_dir.mkdir(parents=True, exist_ok=True)
-
-        # Clear existing handlers to avoid duplicates
-        root_logger = logging.getLogger(__name__)
-        root_logger.handlers.clear()
-
-        # Set root logger level
-        root_logger.setLevel(getattr(logging, log_level))
-
-        # Create formatters
-        if log_format == 'structured':
-            formatter = StructuredFormatter()
-        else:
-            formatter = logging.Formatter(
-                '%(asctime)s - %(name)s - %(levelname)s - %(message)s',
-                datefmt='%Y-%m-%d %H:%M:%S'
-            )
-
-        # Console handler for development
-        console_handler = logging.StreamHandler(sys.stdout)
-        console_handler.setLevel(getattr(logging, log_level))
-        console_handler.setFormatter(formatter)
-        root_logger.addHandler(console_handler)
-
-        # File handler with rotation for general logs
-        file_handler = logging.handlers.RotatingFileHandler(
-            log_dir / 'justnews.log',
-            maxBytes=max_bytes,
-            backupCount=backup_count
-        )
-        file_handler.setLevel(getattr(logging, log_level))
-        file_handler.setFormatter(formatter)
-        root_logger.addHandler(file_handler)
-
-        # Separate error log file
-        error_handler = logging.handlers.RotatingFileHandler(
-            log_dir / 'justnews_error.log',
-            maxBytes=max_bytes,
-            backupCount=backup_count
-        )
-        error_handler.setLevel(logging.ERROR)
-        error_handler.setFormatter(formatter)
-        root_logger.addHandler(error_handler)
-
-        # Agent-specific log files
-        agent_loggers = ['scout', 'analyst', 'fact_checker', 'synthesizer', 'critic', 'chief_editor']
-        for agent in agent_loggers:
-            agent_handler = logging.handlers.RotatingFileHandler(
-                log_dir / f'{agent}.log',
-                maxBytes=max_bytes,
-                backupCount=backup_count
-            )
-            agent_handler.setLevel(getattr(logging, log_level))
-            agent_handler.setFormatter(formatter)
-            agent_handler.addFilter(lambda record, agent_name=agent: agent_name in record.name)
-            root_logger.addHandler(agent_handler)
-
-    def get_logger(self, name: str) -> logging.Logger:
-        """Get a configured logger instance."""
-        return logging.getLogger(name)
-
-    def log_performance(self, operation: str, duration: float, **kwargs) -> None:
-        """Log performance metrics."""
-        logger = self.get_logger('performance')
-        extra = {'extra_fields': {'operation': operation, 'duration_ms': round(duration * 1000, 2), **kwargs}}
-        logger.info(f"Performance: {operation} completed in {duration:.3f}s", extra=extra)
-
-    def log_error(self, error: Exception, context: str = "", **kwargs) -> None:
-        """Log errors with context."""
-        logger = self.get_logger('error')
-        extra = {'extra_fields': {'error_type': type(error).__name__, 'context': context, **kwargs}}
-        logger.error(f"Error in {context}: {error}", exc_info=True, extra=extra)
-
-
-# Global instance
-_logger_instance = JustNewsLogger()
-
-
-def get_logger(name: str) -> logging.Logger:
-    """Get a configured logger for the given name."""
-    return _logger_instance.get_logger(name)
-
-
-def setup_logging() -> None:
-    """Initialize the centralized logging system."""
-    # This is called automatically when the module is imported
-    pass
-
-
-def log_performance(operation: str, duration: float, **kwargs) -> None:
-    """Convenience function for performance logging."""
-    _logger_instance.log_performance(operation, duration, **kwargs)
-
-
-def log_error(error: Exception, context: str = "", **kwargs) -> None:
-    """Convenience function for error logging."""
-    _logger_instance.log_error(error, context, **kwargs)
-
-
-# Initialize logging when module is imported
-setup_logging()
-=======
 Common observability utilities for JustNewsAgent
 """
 
@@ -208,5 +34,4 @@
         level=level,
         format=format_string,
         datefmt="%Y-%m-%d %H:%M:%S"
-    )
->>>>>>> e7696f37
+    )