--- conflicted
+++ resolved
@@ -11,7 +11,6 @@
 This document lists the authoritative mapping of agents to their external model dependencies as defined in `scripts/download_agent_models.py` (the `AGENT_MODEL_MAP` constant). It also records the current canonical target path and observed size (from the data drive) at the time this file was generated.
 
 Generated: 2025-08-20
-Updated: 2025-09-20 (Training Integration Status)
 
 ## Canonical models base path
 
@@ -19,34 +18,6 @@
 
 (Each agent's `agents/<agent>/models` in the repository is a symlink to the canonical path when models are present.)
 
-<<<<<<< HEAD
----
-
-## Training Integration Status ✅
-
-All V2 agents are now fully integrated with the online training system for continuous learning:
-
-| Agent | Training Status | Update Method | Task Types |
-|-------|----------------|---------------|------------|
-| **Scout V2** | ✅ Complete | `_update_scout_models()` | news_classification, quality_assessment, sentiment, bias_detection |
-| **Analyst V2** | ✅ Complete | `_update_analyst_models()` | entity_extraction, sentiment_analysis, bias_analysis |
-| **Critic V2** | ✅ Complete | `_update_critic_models()` | logical_fallacy, argument_structure |
-| **Fact Checker V2** | ✅ Complete | `_update_fact_checker_models()` | fact_verification, credibility_assessment |
-| **NewsReader V2** | ✅ Complete | `_update_newsreader_models()` | screenshot_analysis, content_extraction |
-| **Synthesizer V3** | ✅ **NEW** Complete | `_update_synthesizer_models()` | article_clustering, text_neutralization, cluster_aggregation |
-| **Chief Editor** | ✅ **NEW** Complete | `_update_chief_editor_models()` | story_brief_generation, story_publishing, evidence_review_queuing |
-| **Memory** | ✅ **NEW** Complete | `_update_memory_models()` | article_storage, vector_search, training_example_logging |
-
-**Training System**: EWC-based continuous learning with 48 examples/minute processing capability
-**Update Frequency**: 82.3 model updates/hour across all integrated agents
-**Mission Status**: 🏆 **V2 ENGINES EXPANSION COMPLETE** - All 7 agents enabled for continuous learning
-
----
-
-## Mapping (agent -> [(type, HF id)])
-
-=======
->>>>>>> 76cb5b74
 ## Mapping (agent -> [(type, HF id)])
 
 - scout
